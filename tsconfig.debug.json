{
<<<<<<< HEAD
    "extends": "./tsconfig.base.json",
    "compilerOptions": {
		"outDir": "./build/debug",
        "sourceMap": true,
        "declaration": true,
        "declarationMap": true
    }
=======
  "extends": "./tsconfig.base.json",
  "compilerOptions": {
    "outDir": "./build/debug",
    "sourceMap": true,
    "declaration": true,
    "declarationMap": true,
    "noEmit": true  // Bu mevcut yapimdan
  }
>>>>>>> 3dbafa63
}<|MERGE_RESOLUTION|>--- conflicted
+++ resolved
@@ -1,5 +1,4 @@
 {
-<<<<<<< HEAD
     "extends": "./tsconfig.base.json",
     "compilerOptions": {
 		"outDir": "./build/debug",
@@ -7,14 +6,4 @@
         "declaration": true,
         "declarationMap": true
     }
-=======
-  "extends": "./tsconfig.base.json",
-  "compilerOptions": {
-    "outDir": "./build/debug",
-    "sourceMap": true,
-    "declaration": true,
-    "declarationMap": true,
-    "noEmit": true  // Bu mevcut yapimdan
-  }
->>>>>>> 3dbafa63
-}+ }